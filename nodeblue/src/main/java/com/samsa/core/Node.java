package com.samsa.core;

import java.util.UUID;
<<<<<<< HEAD
=======

>>>>>>> 5b712815
import lombok.extern.slf4j.Slf4j;


/**
 * 모든 노드의 기본 추상 클래스입니다.
 * 노드의 생명주기와 기본적인 에러 처리를 관리합니다.
 */
@Slf4j
public abstract class Node {
    /** 노드의 고유 식별자 */
    protected UUID id;
    
    /** 노드의 현재 상태 */
    protected NodeStatus status = NodeStatus.CREATED;
    

    public Node() {
        this.id = UUID.randomUUID();
    }
    

    public Node(UUID id) {
        this.id = id;
    }
    
    public Node(String uuid) {
        try{
            this.id = UUID.fromString(uuid);
        } catch (IllegalArgumentException e) {
        
        throw e;
    }
    }

    /**
     * 메시지를 처리하는 추상 메서드입니다.
     * 각 노드 구현체에서 실제 메시지 처리 로직을 구현해야 합니다.
     *
     * @param message 처리할 메시지 객체
     */
    public abstract void onMessage(Message message);

    
    /**
     * 노드를 시작하고 상태를 RUNNING으로 변경합니다.
     */
    public void start() {
        status = NodeStatus.RUNNING;
        log.info("Node[{}] started", id);
    }

    /**
     * 노드를 중지하고 상태를 STOPPED로 변경합니다.
     */
    public void stop() {
        status = NodeStatus.STOPPED;
        log.info("Node[{}] stopped", id);
    }

    /**
     * 노드에서 발생한 에러를 처리합니다.
     * 에러 발생 시 노드의 상태를 ERROR로 변경합니다.
     *
     * @param error 발생한 에러 객체
     */
    public void handleError(Throwable error) {
        status = NodeStatus.ERROR;
        log.error("Error in Node[{}]: ", id, error);
    }

<<<<<<< HEAD

    public String getId() {
        return id;
    }

    public void setId(UUID id) {
        this.id = id;
=======
    
    public UUID getId() {
        return id;
    }

    public void setId(String id) {
        this.id = UUID.fromString(id);
>>>>>>> 5b712815
    }   
}

/**
 * 노드의 상태를 나타내는 열거형입니다.
 */
enum NodeStatus {
    /** 노드가 생성된 초기 상태 */
    CREATED,
    /** 노드가 실행 중인 상태 */
    RUNNING,
    /** 노드가 중지된 상태 */
    STOPPED,
    /** 노드에 에러가 발생한 상태 */
    ERROR
}<|MERGE_RESOLUTION|>--- conflicted
+++ resolved
@@ -1,10 +1,7 @@
 package com.samsa.core;
 
 import java.util.UUID;
-<<<<<<< HEAD
-=======
 
->>>>>>> 5b712815
 import lombok.extern.slf4j.Slf4j;
 
 
@@ -75,15 +72,6 @@
         log.error("Error in Node[{}]: ", id, error);
     }
 
-<<<<<<< HEAD
-
-    public String getId() {
-        return id;
-    }
-
-    public void setId(UUID id) {
-        this.id = id;
-=======
     
     public UUID getId() {
         return id;
@@ -91,7 +79,6 @@
 
     public void setId(String id) {
         this.id = UUID.fromString(id);
->>>>>>> 5b712815
     }   
 }
 
